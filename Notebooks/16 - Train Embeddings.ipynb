{
 "cells": [
  {
   "cell_type": "code",
<<<<<<< HEAD
   "execution_count": 1,
   "id": "b6764594",
=======
   "execution_count": null,
   "id": "176d0a61",
>>>>>>> fde01ae0
   "metadata": {},
   "outputs": [],
   "source": [
    "import pandas as pd\n",
    "import os "
   ]
  },
  {
   "cell_type": "code",
<<<<<<< HEAD
   "execution_count": 2,
   "id": "b597d5d5",
=======
   "execution_count": null,
   "id": "6578afe1",
>>>>>>> fde01ae0
   "metadata": {},
   "outputs": [],
   "source": [
    "output_directory = './hf_output'\n",
    "epochs = 3\n",
    "batch_size = 32\n",
    "\n",
    "input_column = \"receipt_text\"\n",
    "label_column = \"coicop_level_1\"\n",
    "evaluation_function = \"f1\"\n",
    "evaluation_strategy=\"epoch\""
   ]
  },
  {
   "cell_type": "code",
<<<<<<< HEAD
   "execution_count": 3,
   "id": "a2f52e38",
=======
   "execution_count": null,
   "id": "fbeb6bd3",
>>>>>>> fde01ae0
   "metadata": {},
   "outputs": [],
   "source": [
    "data_directory = \"/netappdata/ssi_tdjg/data/ssi/\"\n",
    "features_directory = os.path.join(data_directory, \"feature_extraction\")"
   ]
  },
  {
   "cell_type": "code",
<<<<<<< HEAD
   "execution_count": 4,
   "id": "4d91c018",
=======
   "execution_count": null,
   "id": "2e54b188",
>>>>>>> fde01ae0
   "metadata": {},
   "outputs": [],
   "source": [
    "hf_labse_features_filename = os.path.join(features_directory, \"ssi_hf_labse_unique_values.parquet\")"
   ]
  },
  {
   "cell_type": "code",
<<<<<<< HEAD
   "execution_count": 5,
   "id": "79eb6048",
=======
   "execution_count": null,
   "id": "531125a2",
>>>>>>> fde01ae0
   "metadata": {},
   "outputs": [],
   "source": [
    "hf_labse_features = pd.read_parquet(hf_labse_features_filename, engine=\"pyarrow\")\n",
    "hf_labse_features = hf_labse_features[[input_column, label_column]]\n",
    "hf_labse_features.head()"
   ]
  },
  {
   "cell_type": "code",
<<<<<<< HEAD
   "execution_count": 6,
   "id": "0a6440b4",
   "metadata": {},
   "outputs": [],
   "source": [
    "from sklearn.model_selection import train_test_split\n",
    "from sklearn.metrics import classification_report\n",
    "from sklearn.ensemble import RandomForestClassifier\n",
    "\n",
    "def train_classifier(train_dataframe: pd.DataFrame, clf = RandomForestClassifier(), coicop_level: str = \"coicop_level_1\"):\n",
    "    clf.fit(train_dataframe.features.values.tolist(), train_dataframe[coicop_level].values.tolist())\n",
    "    return clf\n",
    "\n",
    "def predict(clf, test_dataframe: pd.DataFrame, coicop_level: str = \"coicop_level_1\") -> pd.DataFrame:\n",
    "    y_pred = clf.predict(test_dataframe.features.values.tolist())\n",
    "    return pd.DataFrame(classification_report(test_dataframe[coicop_level].values.tolist(), y_pred, output_dict=True)).transpose()\n",
    "\n",
    "def train_and_predict(dataframe: pd.DataFrame, clf = RandomForestClassifier(), coicop_level: str = \"coicop_level_1\", test_size: float = 0.2, random_state: int = 42):\n",
    "    train_dataframe, test_dataframe = train_test_split(dataframe, test_size=0.2, stratify=dataframe[coicop_level], random_state=random_state)\n",
    "    clf = train_classifier(train_dataframe, clf, coicop_level)\n",
    "    return predict(clf, test_dataframe, coicop_level)"
   ]
  },
  {
   "cell_type": "code",
   "execution_count": 7,
   "id": "e782a65f",
=======
   "execution_count": null,
   "id": "12c223f1",
>>>>>>> fde01ae0
   "metadata": {},
   "outputs": [],
   "source": [
    "# From: https://huggingface.co/docs/transformers/training\n",
    "\n",
    "from typing import Tuple\n",
    "from sklearn.model_selection import train_test_split\n",
    "from datasets import Dataset\n",
    "\n",
    "\n",
    "def split_data(dataframe: pd.DataFrame, coicop_level: str = \"coicop_level_1\", test_size: float = 0.2, random_state: int = 42) -> Tuple[Dataset, Dataset]:\n",
    "    train_dataframe, test_dataframe = train_test_split(dataframe, test_size=test_size, stratify=dataframe[coicop_level], random_state=random_state)\n",
    "    \n",
    "    train_dataframe[\"label\"] = train_dataframe[coicop_level]\n",
    "    train_df = Dataset.from_pandas(train_dataframe)  \n",
    "    train_df = train_df.class_encode_column(\"label\")\n",
    "    \n",
    "    test_dataframe[\"label\"] = test_dataframe[coicop_level]\n",
    "    test_df = Dataset.from_pandas(test_dataframe)\n",
    "    test_df = test_df.class_encode_column(\"label\")\n",
    "    \n",
    "    return train_df, test_df"
   ]
  },
  {
   "cell_type": "code",
<<<<<<< HEAD
   "execution_count": 8,
   "id": "08fad26d",
=======
   "execution_count": null,
   "id": "039ab3f8",
>>>>>>> fde01ae0
   "metadata": {},
   "outputs": [],
   "source": [
    "train_df, test_df = split_data(hf_labse_features, coicop_level=label_column)"
   ]
  },
  {
   "cell_type": "code",
<<<<<<< HEAD
   "execution_count": 9,
   "id": "9425d0e7",
=======
   "execution_count": null,
   "id": "67fcb618",
>>>>>>> fde01ae0
   "metadata": {},
   "outputs": [],
   "source": [
    "from transformers import AutoTokenizer\n",
    "from functools import partial\n",
    "\n",
    "model_name = \"sentence-transformers/LaBSE\"\n",
    "\n",
    "tokenizer = AutoTokenizer.from_pretrained(model_name)\n",
    "\n",
    "def tokenize_function(data, text_column: str = \"receipt_text\", padding: str = \"max_length\", truncation=True):\n",
    "    receipt_texts = data[text_column]\n",
    "    tokens = tokenizer(receipt_texts, padding=\"max_length\")\n",
    "    return tokens\n",
    "\n",
    "map_function = partial(tokenize_function, text_column=input_column)\n",
    "\n",
    "train_df = train_df.map(map_function, batched=True)\n",
    "test_df = test_df.map(map_function, batched=True)"
   ]
  },
  {
   "cell_type": "code",
<<<<<<< HEAD
   "execution_count": 10,
   "id": "4cd07f6d",
=======
   "execution_count": null,
   "id": "bd41616e",
>>>>>>> fde01ae0
   "metadata": {},
   "outputs": [],
   "source": [
    "train_df = train_df.remove_columns([input_column])\n",
    "test_df = test_df.remove_columns([input_column])"
   ]
  },
  {
   "cell_type": "code",
<<<<<<< HEAD
   "execution_count": 11,
   "id": "de9b95b2",
=======
   "execution_count": null,
   "id": "7e684b1a",
>>>>>>> fde01ae0
   "metadata": {},
   "outputs": [],
   "source": [
    "train_df"
   ]
  },
  {
   "cell_type": "code",
<<<<<<< HEAD
   "execution_count": 12,
   "id": "cee4cb89",
=======
   "execution_count": null,
   "id": "33358391",
>>>>>>> fde01ae0
   "metadata": {},
   "outputs": [],
   "source": [
    "test_df"
   ]
  },
  {
   "cell_type": "code",
<<<<<<< HEAD
   "execution_count": 13,
   "id": "00f11348",
=======
   "execution_count": null,
   "id": "33ac8057",
>>>>>>> fde01ae0
   "metadata": {},
   "outputs": [],
   "source": [
    "number_of_categories = hf_labse_features[label_column].nunique()\n",
    "number_of_categories"
   ]
  },
  {
   "cell_type": "code",
<<<<<<< HEAD
   "execution_count": 14,
   "id": "9b16d6f3",
=======
   "execution_count": null,
   "id": "15bfa946",
>>>>>>> fde01ae0
   "metadata": {},
   "outputs": [],
   "source": [
    "from transformers import AutoModelForSequenceClassification\n",
    "\n",
    "model = AutoModelForSequenceClassification.from_pretrained(model_name, num_labels=number_of_categories)"
   ]
  },
  {
   "cell_type": "code",
<<<<<<< HEAD
   "execution_count": 15,
   "id": "c1f1caab",
=======
   "execution_count": null,
   "id": "80f9fb69",
>>>>>>> fde01ae0
   "metadata": {},
   "outputs": [],
   "source": [
    "from transformers import TrainingArguments\n",
    "\n",
    "\n",
    "training_args = TrainingArguments(\n",
    "    output_dir=output_directory, \n",
    "    evaluation_strategy=evaluation_strategy,\n",
    "    num_train_epochs=epochs,\n",
    "    per_device_train_batch_size=batch_size,\n",
    "    per_device_eval_batch_size=batch_size\n",
    ")"
   ]
  },
  {
   "cell_type": "code",
<<<<<<< HEAD
   "execution_count": 16,
   "id": "c558acf6",
=======
   "execution_count": null,
   "id": "a6379124",
>>>>>>> fde01ae0
   "metadata": {},
   "outputs": [],
   "source": [
    "import numpy as np\n",
    "\n",
    "def compute_metrics(eval_pred):\n",
    "    logits, labels = eval_pred\n",
    "    predictions = np.argmax(logits, axis=-1)\n",
    "    return metric.compute(predictions=predictions, references=labels)"
   ]
  },
  {
   "cell_type": "code",
<<<<<<< HEAD
   "execution_count": 17,
   "id": "936962f9",
=======
   "execution_count": null,
   "id": "29be1508",
>>>>>>> fde01ae0
   "metadata": {},
   "outputs": [],
   "source": [
    "\n",
    "import evaluate\n",
    "\n",
    "metric = evaluate.load(evaluation_function)"
   ]
  },
  {
   "cell_type": "code",
<<<<<<< HEAD
   "execution_count": 18,
   "id": "14b46d2a",
=======
   "execution_count": null,
   "id": "7f49b1a6",
>>>>>>> fde01ae0
   "metadata": {},
   "outputs": [],
   "source": [
    "from transformers import Trainer\n",
    "\n",
    "trainer = Trainer(\n",
    "    model=model,\n",
    "    args=training_args,\n",
    "    train_dataset=train_df,\n",
    "    eval_dataset=test_df,\n",
    "    compute_metrics=compute_metrics\n",
    ")"
   ]
  },
  {
   "cell_type": "code",
   "execution_count": null,
   "id": "187dfef1",
   "metadata": {},
<<<<<<< HEAD
   "outputs": [
    {
     "data": {
      "text/html": [
       "\n",
       "    <div>\n",
       "      \n",
       "      <progress value='5501' max='20559' style='width:300px; height:20px; vertical-align: middle;'></progress>\n",
       "      [ 5501/20559 1:28:22 < 4:02:00, 1.04 it/s, Epoch 0.80/3]\n",
       "    </div>\n",
       "    <table border=\"1\" class=\"dataframe\">\n",
       "  <thead>\n",
       " <tr style=\"text-align: left;\">\n",
       "      <th>Epoch</th>\n",
       "      <th>Training Loss</th>\n",
       "      <th>Validation Loss</th>\n",
       "    </tr>\n",
       "  </thead>\n",
       "  <tbody>\n",
       "  </tbody>\n",
       "</table><p>"
      ],
      "text/plain": [
       "<IPython.core.display.HTML object>"
      ]
     },
     "metadata": {},
     "output_type": "display_data"
    }
   ],
   "source": [
    "trainer.train()"
   ]
  },
  {
   "cell_type": "code",
   "execution_count": null,
   "id": "f094938f",
   "metadata": {},
   "outputs": [],
   "source": []
=======
   "outputs": [],
   "source": [
    "trainer.train()"
   ]
>>>>>>> fde01ae0
  }
 ],
 "metadata": {
  "kernelspec": {
   "display_name": "Python 3 (ipykernel)",
   "language": "python",
   "name": "python3"
  },
  "language_info": {
   "codemirror_mode": {
    "name": "ipython",
    "version": 3
   },
   "file_extension": ".py",
   "mimetype": "text/x-python",
   "name": "python",
   "nbconvert_exporter": "python",
   "pygments_lexer": "ipython3",
   "version": "3.10.12"
  }
 },
 "nbformat": 4,
 "nbformat_minor": 5
}<|MERGE_RESOLUTION|>--- conflicted
+++ resolved
@@ -2,13 +2,8 @@
  "cells": [
   {
    "cell_type": "code",
-<<<<<<< HEAD
-   "execution_count": 1,
-   "id": "b6764594",
-=======
    "execution_count": null,
    "id": "176d0a61",
->>>>>>> fde01ae0
    "metadata": {},
    "outputs": [],
    "source": [
@@ -18,13 +13,8 @@
   },
   {
    "cell_type": "code",
-<<<<<<< HEAD
-   "execution_count": 2,
-   "id": "b597d5d5",
-=======
    "execution_count": null,
    "id": "6578afe1",
->>>>>>> fde01ae0
    "metadata": {},
    "outputs": [],
    "source": [
@@ -40,13 +30,8 @@
   },
   {
    "cell_type": "code",
-<<<<<<< HEAD
-   "execution_count": 3,
-   "id": "a2f52e38",
-=======
    "execution_count": null,
    "id": "fbeb6bd3",
->>>>>>> fde01ae0
    "metadata": {},
    "outputs": [],
    "source": [
@@ -56,13 +41,8 @@
   },
   {
    "cell_type": "code",
-<<<<<<< HEAD
-   "execution_count": 4,
-   "id": "4d91c018",
-=======
    "execution_count": null,
    "id": "2e54b188",
->>>>>>> fde01ae0
    "metadata": {},
    "outputs": [],
    "source": [
@@ -71,13 +51,8 @@
   },
   {
    "cell_type": "code",
-<<<<<<< HEAD
-   "execution_count": 5,
-   "id": "79eb6048",
-=======
    "execution_count": null,
    "id": "531125a2",
->>>>>>> fde01ae0
    "metadata": {},
    "outputs": [],
    "source": [
@@ -88,38 +63,8 @@
   },
   {
    "cell_type": "code",
-<<<<<<< HEAD
-   "execution_count": 6,
-   "id": "0a6440b4",
-   "metadata": {},
-   "outputs": [],
-   "source": [
-    "from sklearn.model_selection import train_test_split\n",
-    "from sklearn.metrics import classification_report\n",
-    "from sklearn.ensemble import RandomForestClassifier\n",
-    "\n",
-    "def train_classifier(train_dataframe: pd.DataFrame, clf = RandomForestClassifier(), coicop_level: str = \"coicop_level_1\"):\n",
-    "    clf.fit(train_dataframe.features.values.tolist(), train_dataframe[coicop_level].values.tolist())\n",
-    "    return clf\n",
-    "\n",
-    "def predict(clf, test_dataframe: pd.DataFrame, coicop_level: str = \"coicop_level_1\") -> pd.DataFrame:\n",
-    "    y_pred = clf.predict(test_dataframe.features.values.tolist())\n",
-    "    return pd.DataFrame(classification_report(test_dataframe[coicop_level].values.tolist(), y_pred, output_dict=True)).transpose()\n",
-    "\n",
-    "def train_and_predict(dataframe: pd.DataFrame, clf = RandomForestClassifier(), coicop_level: str = \"coicop_level_1\", test_size: float = 0.2, random_state: int = 42):\n",
-    "    train_dataframe, test_dataframe = train_test_split(dataframe, test_size=0.2, stratify=dataframe[coicop_level], random_state=random_state)\n",
-    "    clf = train_classifier(train_dataframe, clf, coicop_level)\n",
-    "    return predict(clf, test_dataframe, coicop_level)"
-   ]
-  },
-  {
-   "cell_type": "code",
-   "execution_count": 7,
-   "id": "e782a65f",
-=======
    "execution_count": null,
    "id": "12c223f1",
->>>>>>> fde01ae0
    "metadata": {},
    "outputs": [],
    "source": [
@@ -146,13 +91,8 @@
   },
   {
    "cell_type": "code",
-<<<<<<< HEAD
-   "execution_count": 8,
-   "id": "08fad26d",
-=======
    "execution_count": null,
    "id": "039ab3f8",
->>>>>>> fde01ae0
    "metadata": {},
    "outputs": [],
    "source": [
@@ -161,13 +101,8 @@
   },
   {
    "cell_type": "code",
-<<<<<<< HEAD
-   "execution_count": 9,
-   "id": "9425d0e7",
-=======
    "execution_count": null,
    "id": "67fcb618",
->>>>>>> fde01ae0
    "metadata": {},
    "outputs": [],
    "source": [
@@ -191,13 +126,8 @@
   },
   {
    "cell_type": "code",
-<<<<<<< HEAD
-   "execution_count": 10,
-   "id": "4cd07f6d",
-=======
    "execution_count": null,
    "id": "bd41616e",
->>>>>>> fde01ae0
    "metadata": {},
    "outputs": [],
    "source": [
@@ -207,13 +137,8 @@
   },
   {
    "cell_type": "code",
-<<<<<<< HEAD
-   "execution_count": 11,
-   "id": "de9b95b2",
-=======
    "execution_count": null,
    "id": "7e684b1a",
->>>>>>> fde01ae0
    "metadata": {},
    "outputs": [],
    "source": [
@@ -222,13 +147,8 @@
   },
   {
    "cell_type": "code",
-<<<<<<< HEAD
-   "execution_count": 12,
-   "id": "cee4cb89",
-=======
    "execution_count": null,
    "id": "33358391",
->>>>>>> fde01ae0
    "metadata": {},
    "outputs": [],
    "source": [
@@ -237,13 +157,8 @@
   },
   {
    "cell_type": "code",
-<<<<<<< HEAD
-   "execution_count": 13,
-   "id": "00f11348",
-=======
    "execution_count": null,
    "id": "33ac8057",
->>>>>>> fde01ae0
    "metadata": {},
    "outputs": [],
    "source": [
@@ -253,13 +168,8 @@
   },
   {
    "cell_type": "code",
-<<<<<<< HEAD
-   "execution_count": 14,
-   "id": "9b16d6f3",
-=======
    "execution_count": null,
    "id": "15bfa946",
->>>>>>> fde01ae0
    "metadata": {},
    "outputs": [],
    "source": [
@@ -270,13 +180,8 @@
   },
   {
    "cell_type": "code",
-<<<<<<< HEAD
-   "execution_count": 15,
-   "id": "c1f1caab",
-=======
    "execution_count": null,
    "id": "80f9fb69",
->>>>>>> fde01ae0
    "metadata": {},
    "outputs": [],
    "source": [
@@ -294,13 +199,8 @@
   },
   {
    "cell_type": "code",
-<<<<<<< HEAD
-   "execution_count": 16,
-   "id": "c558acf6",
-=======
    "execution_count": null,
    "id": "a6379124",
->>>>>>> fde01ae0
    "metadata": {},
    "outputs": [],
    "source": [
@@ -314,13 +214,8 @@
   },
   {
    "cell_type": "code",
-<<<<<<< HEAD
-   "execution_count": 17,
-   "id": "936962f9",
-=======
    "execution_count": null,
    "id": "29be1508",
->>>>>>> fde01ae0
    "metadata": {},
    "outputs": [],
    "source": [
@@ -332,13 +227,8 @@
   },
   {
    "cell_type": "code",
-<<<<<<< HEAD
-   "execution_count": 18,
-   "id": "14b46d2a",
-=======
    "execution_count": null,
    "id": "7f49b1a6",
->>>>>>> fde01ae0
    "metadata": {},
    "outputs": [],
    "source": [
@@ -356,56 +246,12 @@
   {
    "cell_type": "code",
    "execution_count": null,
-   "id": "187dfef1",
-   "metadata": {},
-<<<<<<< HEAD
-   "outputs": [
-    {
-     "data": {
-      "text/html": [
-       "\n",
-       "    <div>\n",
-       "      \n",
-       "      <progress value='5501' max='20559' style='width:300px; height:20px; vertical-align: middle;'></progress>\n",
-       "      [ 5501/20559 1:28:22 < 4:02:00, 1.04 it/s, Epoch 0.80/3]\n",
-       "    </div>\n",
-       "    <table border=\"1\" class=\"dataframe\">\n",
-       "  <thead>\n",
-       " <tr style=\"text-align: left;\">\n",
-       "      <th>Epoch</th>\n",
-       "      <th>Training Loss</th>\n",
-       "      <th>Validation Loss</th>\n",
-       "    </tr>\n",
-       "  </thead>\n",
-       "  <tbody>\n",
-       "  </tbody>\n",
-       "</table><p>"
-      ],
-      "text/plain": [
-       "<IPython.core.display.HTML object>"
-      ]
-     },
-     "metadata": {},
-     "output_type": "display_data"
-    }
-   ],
+   "id": "4bc051d8",
+   "metadata": {},
+   "outputs": [],
    "source": [
     "trainer.train()"
    ]
-  },
-  {
-   "cell_type": "code",
-   "execution_count": null,
-   "id": "f094938f",
-   "metadata": {},
-   "outputs": [],
-   "source": []
-=======
-   "outputs": [],
-   "source": [
-    "trainer.train()"
-   ]
->>>>>>> fde01ae0
   }
  ],
  "metadata": {
